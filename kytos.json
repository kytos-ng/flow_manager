--- conflicted
+++ resolved
@@ -3,11 +3,7 @@
   "username": "kytos",
   "name": "flow_manager",
   "description": "Manage switches' flows through a REST API.",
-<<<<<<< HEAD
-  "version": "5.1.1",
-=======
-  "version": "5.0.0",
->>>>>>> 8d120c98
+  "version": "5.1.0",
   "napp_dependencies": ["kytos/of_core", "kytos/storehouse"],
   "license": "MIT",
   "url": "https://github.com/kytos/flow_manager.git",
