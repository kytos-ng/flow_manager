"""kytos/flow_manager NApp installs, lists and deletes switch flows."""

# pylint: disable=relative-beyond-top-level
from collections import OrderedDict
from copy import deepcopy
from threading import Lock

from flask import jsonify, request
from napps.kytos.flow_manager.match import match_flow
from napps.kytos.flow_manager.storehouse import StoreHouse
from napps.kytos.of_core.flow import FlowFactory
from pyof.foundation.base import UBIntBase
from pyof.v0x01.asynchronous.error_msg import BadActionCode
from pyof.v0x01.common.phy_port import PortConfig
from werkzeug.exceptions import BadRequest, NotFound, UnsupportedMediaType

from kytos.core import KytosEvent, KytosNApp, log, rest
from kytos.core.helpers import listen_to

from .exceptions import InvalidCommandError
from .settings import (CONSISTENCY_COOKIE_IGNORED_RANGE,
                       CONSISTENCY_TABLE_ID_IGNORED_RANGE,
                       ENABLE_CONSISTENCY_CHECK, FLOWS_DICT_MAX_SIZE)


def cast_fields(flow_dict):
    """Make casting the match fields from UBInt() to native int ."""
    match = flow_dict['match']
    for field, value in match.items():
        if isinstance(value, UBIntBase):
            match[field] = int(value)
    flow_dict['match'] = match
    return flow_dict


def _validate_range(values):
    """Check that the range of flows ignored by the consistency is valid."""
    if len(values) != 2:
        msg = f'The tuple must have 2 items, not {len(values)}'
        raise ValueError(msg)
    first, second = values
    if second < first:
        msg = f'The first value is bigger than the second: {values}'
        raise ValueError(msg)
    if not isinstance(first, int) or not isinstance(second, int):
        msg = f'Expected a tuple of integers, received {values}'
        raise TypeError(msg)


def _valid_consistency_ignored(consistency_ignored_list):
    """Check the format of the list of ignored consistency flows.

    Check that the list of ignored flows in the consistency check
    is well formatted. Returns True, if the list is well
    formatted, otherwise return False.
    """
    msg = ('The list of ignored flows in the consistency check'
           'is not well formatted, it will be ignored: %s')
    for consistency_ignored in consistency_ignored_list:
        if isinstance(consistency_ignored, tuple):
            try:
                _validate_range(consistency_ignored)
            except (TypeError, ValueError) as error:
                log.warn(msg, error)
                return False
        elif not isinstance(consistency_ignored, (int, tuple)):
            error_msg = ('The elements must be of class int or tuple'
                         f' but they are: {type(consistency_ignored)}')
            log.warn(msg, error_msg)
            return False
    return True


class Main(KytosNApp):
    """Main class to be used by Kytos controller."""

    def setup(self):
        """Replace the 'init' method for the KytosApp subclass.

        The setup method is automatically called by the run method.
        Users shouldn't call this method directly.
        """
        log.debug("flow-manager starting")
        self._flow_mods_sent = OrderedDict()
        self._flow_mods_sent_max_size = FLOWS_DICT_MAX_SIZE
        self.cookie_ignored_range = []
        self.tab_id_ignored_range = []
        if _valid_consistency_ignored(CONSISTENCY_COOKIE_IGNORED_RANGE):
            self.cookie_ignored_range = CONSISTENCY_COOKIE_IGNORED_RANGE
        if _valid_consistency_ignored(CONSISTENCY_TABLE_ID_IGNORED_RANGE):
            self.tab_id_ignored_range = CONSISTENCY_TABLE_ID_IGNORED_RANGE

        # Storehouse client to save and restore flow data:
        self.storehouse = StoreHouse(self.controller)

        self._storehouse_lock = Lock()

        # Format of stored flow data:
        # {'flow_persistence': {'dpid_str': {'flow_list': [
        #                                     {'command': '<add|delete>',
        #                                      'flow': {flow_dict}}]}}}
        self.stored_flows = {}
        self.resent_flows = set()

    def execute(self):
        """Run once on NApp 'start' or in a loop.

        The execute method is called by the run method of KytosNApp class.
        Users shouldn't call this method directly.
        """
        self._load_flows()

    def shutdown(self):
        """Shutdown routine of the NApp."""
        log.debug("flow-manager stopping")

    @listen_to('kytos/of_core.handshake.completed')
    def resend_stored_flows(self, event):
        """Resend stored Flows."""
        # if consistency check is enabled, it should take care of this
        if ENABLE_CONSISTENCY_CHECK:
            return
        switch = event.content['switch']
        dpid = str(switch.dpid)
        # This can be a problem because this code is running a thread
        if dpid in self.resent_flows:
            log.debug(f'Flow already resent to the switch {dpid}')
            return
        if dpid in self.stored_flows:
            flow_list = self.stored_flows[dpid]['flow_list']
            for flow in flow_list:
                command = flow['command']
                flows_dict = {"flows": [flow['flow']]}
                self._install_flows(command, flows_dict, [switch])
            self.resent_flows.add(dpid)
            log.info(f'Flows resent to Switch {dpid}')

    @staticmethod
    def is_ignored(field, ignored_range):
        """Check that the flow field is in the range of ignored flows.

        Returns True, if the field is in the range of ignored flows,
        otherwise it returns False.
        """
        for i in ignored_range:
            if isinstance(i, tuple):
                start_range, end_range = i
                if start_range <= field <= end_range:
                    return True
            if isinstance(i, int):
                if field == i:
                    return True
        return False

    def consistency_ignored_check(self, flow):
        """Check if the flow is in the list of flows ignored by consistency.

        Check by `cookie` range and `table_id` range.
        Return True if the flow is in the ignored range, otherwise return
        False.
        """
        # Check by cookie
        if self.is_ignored(flow.cookie, self.cookie_ignored_range):
            return True

        # Check by `table_id`
        if self.is_ignored(flow.table_id, self.tab_id_ignored_range):
            return True
        return False

    @listen_to('kytos/of_core.flow_stats.received')
    def on_flow_stats_check_consistency(self, event):
        """Check the consistency of a switch upon receiving flow stats."""
        if not ENABLE_CONSISTENCY_CHECK:
            return
        switch = event.content['switch']
        if switch.is_enabled():
            self.check_storehouse_consistency(switch)
            if switch.dpid in self.stored_flows:
                self.check_switch_consistency(switch)

    def check_switch_consistency(self, switch):
        """Check consistency of installed flows for a specific switch."""
        dpid = switch.dpid

        # Flows stored in storehouse
        stored_flows = self.stored_flows[dpid]['flow_list']

        serializer = FlowFactory.get_class(switch)

        for stored_flow in stored_flows:
            command = stored_flow['command']
            stored_flow_obj = serializer.from_dict(stored_flow['flow'], switch)

            flow = {'flows': [stored_flow['flow']]}

            if stored_flow_obj not in switch.flows:
                if command == 'add':
                    log.info('A consistency problem was detected in '
                             f'switch {dpid}.')
                    self._install_flows(command, flow, [switch], save=False)
                    log.info(f'Flow forwarded to switch {dpid} to be '
<<<<<<< HEAD
                             f'installed. Flow: {flow}')
            elif command == 'delete':
                log.info('A consistency problem was detected in '
                         f'switch {dpid}.')
                command = 'delete_strict'
                self._install_flows(command, flow, [switch], save=False)
                log.info(f'Flow forwarded to switch {dpid} to be deleted.'
                         f' Flow: {flow}')
=======
                             'installed.')
>>>>>>> c62559a4

    def check_storehouse_consistency(self, switch):
        """Check consistency of installed flows for a specific switch."""
        dpid = switch.dpid

        for installed_flow in switch.flows:

            # Check if the flow is in the ignored flow list
            if self.consistency_ignored_check(installed_flow):
                continue

            if dpid not in self.stored_flows:
                log.info('A consistency problem was detected in '
                         f'switch {dpid}.')
                flow = {'flows': [installed_flow.as_dict()]}
                command = 'delete_strict'
                self._install_flows(command, flow, [switch], save=False)
                log.info(f'Flow forwarded to switch {dpid} to be deleted.'
                         f' Flow: {flow}')
            else:
                serializer = FlowFactory.get_class(switch)
                stored_flows = self.stored_flows[dpid]['flow_list']
                stored_flows_list = [serializer.from_dict(stored_flow['flow'],
                                                          switch)
                                     for stored_flow in stored_flows]

                if installed_flow not in stored_flows_list:
                    log.info('A consistency problem was detected in '
                             f'switch {dpid}.')
                    flow = {'flows': [installed_flow.as_dict()]}
                    command = 'delete_strict'
                    self._install_flows(command, flow, [switch], save=False)
                    log.info(f'Flow forwarded to switch {dpid} to be deleted.'
                             f' Flow: {flow}')

    # pylint: disable=attribute-defined-outside-init
    def _load_flows(self):
        """Load stored flows."""
        try:
            data = self.storehouse.get_data()['flow_persistence']
            if 'id' in data:
                del data['id']
            self.stored_flows = data
        except (KeyError, FileNotFoundError) as error:
            log.debug(f'There are no flows to load: {error}')
        else:
            log.info('Flows loaded.')

    def _store_changed_flows(self, command, flow, switch):
        """Store changed flows.

        Args:
            command: Flow command to be installed
            flow: Flows to be stored
            switch: Switch target
        """
        stored_flows_box = deepcopy(self.stored_flows)
        # if the flow has a destination dpid it can be stored.
        if not switch:
            log.info('The Flow cannot be stored, the destination switch '
                     f'have not been specified: {switch}')
            return
        installed_flow = {}
        installed_flow['command'] = command
        installed_flow['flow'] = flow
        should_persist_flow = command == "add"
        deleted_flows_idxs = set()

        serializer = FlowFactory.get_class(switch)
        installed_flow_obj = serializer.from_dict(flow, switch)

        if switch.id not in stored_flows_box:
            # Switch not stored, add to box.
            if should_persist_flow:
                stored_flows_box[switch.id] = {'flow_list': [installed_flow]}
        else:
            stored_flows = stored_flows_box[switch.id].get('flow_list', [])
            # Check if flow already stored
            for i, stored_flow in enumerate(stored_flows):
                stored_flow_obj = serializer.from_dict(stored_flow['flow'],
                                                       switch)

                version = switch.connection.protocol.version

                if installed_flow['command'] == 'delete':
                    # No strict match
                    if match_flow(flow, version, stored_flow['flow']):
                        deleted_flows_idxs.add(i)

                elif installed_flow_obj == stored_flow_obj:
                    if stored_flow['command'] == installed_flow['command']:
                        log.debug('Data already stored.')
                        return
                    # Flow with inconsistency in "command" fields : Remove the
                    # old instruction. This happens when there is a stored
                    # instruction to install the flow, but the new instruction
                    # is to remove it. In this case, the old instruction is
                    # removed and the new one is stored.
                    stored_flow['command'] = installed_flow.get('command')
                    deleted_flows_idxs.add(i)
                    break

            if deleted_flows_idxs:
                stored_flows = [
                    flow
                    for i, flow in enumerate(stored_flows)
                    if i not in deleted_flows_idxs
                ]
            if should_persist_flow:
                stored_flows.append(installed_flow)
            stored_flows_box[switch.id]['flow_list'] = stored_flows

        stored_flows_box['id'] = 'flow_persistence'
        self.storehouse.save_flow(stored_flows_box)
        del stored_flows_box['id']
        self.stored_flows = deepcopy(stored_flows_box)

    @rest('v2/flows')
    @rest('v2/flows/<dpid>')
    def list(self, dpid=None):
        """Retrieve all flows from a switch identified by dpid.

        If no dpid is specified, return all flows from all switches.
        """
        if dpid is None:
            switches = self.controller.switches.values()
        else:
            switches = [self.controller.get_switch_by_dpid(dpid)]

            if not any(switches):
                raise NotFound("Switch not found")

        switch_flows = {}

        for switch in switches:
            flows_dict = [cast_fields(flow.as_dict())
                          for flow in switch.flows]
            switch_flows[switch.dpid] = {'flows': flows_dict}

        return jsonify(switch_flows)

    @listen_to('kytos.flow_manager.flows.(install|delete)')
    def event_flows_install_delete(self, event):
        """Install or delete flows in the switches through events.

        Install or delete Flow of switches identified by dpid.
        """
        try:
            dpid = event.content['dpid']
            flow_dict = event.content['flow_dict']
        except KeyError as error:
            log.error("Error getting fields to install or remove "
                      f"Flows: {error}")
            return

        if event.name == 'kytos.flow_manager.flows.install':
            command = 'add'
        elif event.name == 'kytos.flow_manager.flows.delete':
            command = 'delete'
        else:
            msg = f'Invalid event "{event.name}", should be install|delete'
            raise ValueError(msg)

        switch = self.controller.get_switch_by_dpid(dpid)
        try:
            self._install_flows(command, flow_dict, [switch])
        except InvalidCommandError as error:
            log.error("Error installing or deleting Flow through"
                      f" Kytos Event: {error}")

    @rest('v2/flows', methods=['POST'])
    @rest('v2/flows/<dpid>', methods=['POST'])
    def add(self, dpid=None):
        """Install new flows in the switch identified by dpid.

        If no dpid is specified, install flows in all switches.
        """
        return self._send_flow_mods_from_request(dpid, "add")

    @rest('v2/delete', methods=['POST'])
    @rest('v2/delete/<dpid>', methods=['POST'])
    @rest('v2/flows', methods=['DELETE'])
    @rest('v2/flows/<dpid>', methods=['DELETE'])
    def delete(self, dpid=None):
        """Delete existing flows in the switch identified by dpid.

        If no dpid is specified, delete flows from all switches.
        """
        return self._send_flow_mods_from_request(dpid, "delete")

    def _get_all_switches_enabled(self):
        """Get a list of all switches enabled."""
        switches = self.controller.switches.values()
        return [switch for switch in switches if switch.is_enabled()]

    def _send_flow_mods_from_request(self, dpid, command, flows_dict=None):
        """Install FlowsMods from request."""
        if flows_dict is None:
            flows_dict = request.get_json() or {}
            content_type = request.content_type
            # Get flow to check if the request is well-formed
            flows = flows_dict.get('flows', [])

            if content_type is None:
                result = 'The request body is empty'
                raise BadRequest(result)

            if content_type != 'application/json':
                result = ('The content type must be application/json '
                          f'(received {content_type}).')
                raise UnsupportedMediaType(result)

            if not any(flows_dict) or not any(flows):
                result = 'The request body is not well-formed.'
                raise BadRequest(result)

        log.info(f'Send FlowMod from request dpid: {dpid} command: {command}'
                 f' flows_dict: {flows_dict}')
        if dpid:
            switch = self.controller.get_switch_by_dpid(dpid)
            if not switch:
                return jsonify({"response": 'dpid not found.'}), 404
            elif switch.is_enabled() is False:
                if command == "delete":
                    self._install_flows(command, flows_dict, [switch])
                else:
                    return jsonify({"response": 'switch is disabled.'}), 404
            else:
                self._install_flows(command, flows_dict, [switch])
        else:
            self._install_flows(command, flows_dict,
                                self._get_all_switches_enabled())

        return jsonify({"response": "FlowMod Messages Sent"}), 202

    def _install_flows(self, command, flows_dict, switches=[], save=True):
        """Execute all procedures to install flows in the switches.

        Args:
            command: Flow command to be installed
            flows_dict: Dictionary with flows to be installed in the switches.
            switches: A list of switches
            save: A boolean to save flows in the storehouse (True) or not
        """
        for switch in switches:
            serializer = FlowFactory.get_class(switch)
            flows = flows_dict.get('flows', [])
            for flow_dict in flows:
                flow = serializer.from_dict(flow_dict, switch)
                if command == "delete":
                    flow_mod = flow.as_of_delete_flow_mod()
                elif command == "delete_strict":
                    flow_mod = flow.as_of_strict_delete_flow_mod()
                elif command == "add":
                    flow_mod = flow.as_of_add_flow_mod()
                else:
                    raise InvalidCommandError
                self._send_flow_mod(flow.switch, flow_mod)
                self._add_flow_mod_sent(flow_mod.header.xid, flow, command)

                self._send_napp_event(switch, flow, command)
                if save:
                    with self._storehouse_lock:
                        self._store_changed_flows(command, flow_dict, switch)

    def _add_flow_mod_sent(self, xid, flow, command):
        """Add the flow mod to the list of flow mods sent."""
        if len(self._flow_mods_sent) >= self._flow_mods_sent_max_size:
            self._flow_mods_sent.popitem(last=False)
        self._flow_mods_sent[xid] = (flow, command)

    def _send_flow_mod(self, switch, flow_mod):
        event_name = 'kytos/flow_manager.messages.out.ofpt_flow_mod'

        content = {'destination': switch.connection,
                   'message': flow_mod}

        event = KytosEvent(name=event_name, content=content)
        self.controller.buffers.msg_out.put(event)

    def _send_napp_event(self, switch, flow, command, **kwargs):
        """Send an Event to other apps informing about a FlowMod."""
        if command == 'add':
            name = 'kytos/flow_manager.flow.added'
        elif command in ('delete', 'delete_strict'):
            name = 'kytos/flow_manager.flow.removed'
        elif command == 'error':
            name = 'kytos/flow_manager.flow.error'
        else:
            raise InvalidCommandError
        content = {'datapath': switch,
                   'flow': flow}
        content.update(kwargs)
        event_app = KytosEvent(name, content)
        self.controller.buffers.app.put(event_app)

    @listen_to('.*.of_core.*.ofpt_error')
    def handle_errors(self, event):
        """Receive OpenFlow error and send a event.

        The event is sent only if the error is related to a request made
        by flow_manager.
        """
        message = event.content["message"]

        connection = event.source
        switch = connection.switch

        xid = message.header.xid.value
        error_type = message.error_type
        error_code = message.code
        error_data = message.data.pack()

        # Get the packet responsible for the error
        error_packet = connection.protocol.unpack(error_data)

        if message.code == BadActionCode.OFPBAC_BAD_OUT_PORT:
            actions = []
            if hasattr(error_packet, 'actions'):
                # Get actions from the flow mod (OF 1.0)
                actions = error_packet.actions
            else:
                # Get actions from the list of flow mod instructions (OF 1.3)
                for instruction in error_packet.instructions:
                    actions.extend(instruction.actions)

            for action in actions:
                iface = switch.get_interface_by_port_no(action.port)

                # Set interface to drop packets forwarded to it
                if iface:
                    iface.config = PortConfig.OFPPC_NO_FWD

        try:
            flow, error_command = self._flow_mods_sent[xid]
        except KeyError:
            pass
        else:
            self._send_napp_event(flow.switch, flow, 'error',
                                  error_command=error_command,
                                  error_type=error_type, error_code=error_code)<|MERGE_RESOLUTION|>--- conflicted
+++ resolved
@@ -200,18 +200,7 @@
                              f'switch {dpid}.')
                     self._install_flows(command, flow, [switch], save=False)
                     log.info(f'Flow forwarded to switch {dpid} to be '
-<<<<<<< HEAD
                              f'installed. Flow: {flow}')
-            elif command == 'delete':
-                log.info('A consistency problem was detected in '
-                         f'switch {dpid}.')
-                command = 'delete_strict'
-                self._install_flows(command, flow, [switch], save=False)
-                log.info(f'Flow forwarded to switch {dpid} to be deleted.'
-                         f' Flow: {flow}')
-=======
-                             'installed.')
->>>>>>> c62559a4
 
     def check_storehouse_consistency(self, switch):
         """Check consistency of installed flows for a specific switch."""
