--- conflicted
+++ resolved
@@ -199,19 +199,12 @@
             stored_flow_obj = serializer.from_dict(stored_flow["flow"], switch)
 
             if stored_flow_obj not in switch.flows:
-<<<<<<< HEAD
                 log.info("A consistency problem was detected in " f"switch {dpid}.")
                 flow = {"flows": [stored_flow["flow"]]}
                 self._install_flows("add", flow, [switch], save=False)
-                log.info(f"Flow forwarded to switch {dpid} to be " "installed.")
-=======
-                if command == 'add':
-                    log.info('A consistency problem was detected in '
-                             f'switch {dpid}.')
-                    self._install_flows(command, flow, [switch], save=False)
-                    log.info(f'Flow forwarded to switch {dpid} to be '
-                             f'installed. Flow: {flow}')
->>>>>>> 7e2a4592
+                log.info(
+                    f"Flow forwarded to switch {dpid} to be " f"installed. Flow: {flow}"
+                )
 
     def check_storehouse_consistency(self, switch):
         """Check consistency of installed flows given a switch."""
@@ -228,12 +221,9 @@
                 flow = {"flows": [installed_flow.as_dict()]}
                 command = "delete_strict"
                 self._install_flows(command, flow, [switch], save=False)
-<<<<<<< HEAD
-                log.info(f"Flow forwarded to switch {dpid} to be deleted.")
-=======
-                log.info(f'Flow forwarded to switch {dpid} to be deleted.'
-                         f' Flow: {flow}')
->>>>>>> 7e2a4592
+                log.info(
+                    f"Flow forwarded to switch {dpid} to be deleted." f" Flow: {flow}"
+                )
             else:
                 serializer = FlowFactory.get_class(switch)
                 stored_flows_list = [
@@ -246,12 +236,10 @@
                     flow = {"flows": [installed_flow.as_dict()]}
                     command = "delete_strict"
                     self._install_flows(command, flow, [switch], save=False)
-<<<<<<< HEAD
-                    log.info(f"Flow forwarded to switch {dpid} to be deleted.")
-=======
-                    log.info(f'Flow forwarded to switch {dpid} to be deleted.'
-                             f' Flow: {flow}')
->>>>>>> 7e2a4592
+                    log.info(
+                        f"Flow forwarded to switch {dpid} to be deleted."
+                        f" Flow: {flow}"
+                    )
 
     # pylint: disable=attribute-defined-outside-init
     def _load_flows(self):
@@ -442,8 +430,10 @@
                 result = "The request body is not well-formed."
                 raise BadRequest(result)
 
-        log.info(f'Send FlowMod from request dpid: {dpid} command: {command}'
-                 f' flows_dict: {flows_dict}')
+        log.info(
+            f"Send FlowMod from request dpid: {dpid} command: {command}"
+            f" flows_dict: {flows_dict}"
+        )
         if dpid:
             switch = self.controller.get_switch_by_dpid(dpid)
             if not switch:
