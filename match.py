"""Switch match."""

import ipaddress

from pyof.v0x01.common.flow_match import FlowWildCards

IPV4_ETH_TYPE = 2048


def match_flow(flow_to_install, version, stored_flow_dict):
    """Check that the flow fields match.

    It has support for (OF 1.0) and (OF 1.3) flows.
    If fields match, return the flow, otherwise return False.
    Does not require that all fields match.
    """
    if version == 0x01:
        return match10_no_strict(flow_to_install, stored_flow_dict)
    elif version == 0x04:
        return match13_no_strict(flow_to_install, stored_flow_dict)
    raise NotImplementedError(f"Unsupported OpenFlow version {version}")


def _get_match_fields(flow_dict):
    """Generate match fields."""
    match_fields = {}
    if "match" in flow_dict:
        for key, value in flow_dict["match"].items():
            match_fields[key] = value
    return match_fields


# pylint: disable=too-many-return-statements, too-many-statements, R0912
def _match_ipv4_10(match_fields, args, wildcards):
    """Match IPV4 fields against packet with Flow (OF1.0)."""
    if match_fields.get("dl_type") == IPV4_ETH_TYPE:
        return False
    flow_ip_int = int(ipaddress.IPv4Address(match_fields.get("nw_src", 0)))
    if flow_ip_int != 0:
        mask = (
            wildcards & FlowWildCards.OFPFW_NW_SRC_MASK
        ) >> FlowWildCards.OFPFW_NW_SRC_SHIFT
        mask = min(mask, 32)
        if mask != 32 and "nw_src" not in args:
            return False
        mask = (0xFFFFFFFF << mask) & 0xFFFFFFFF
        ip_int = int(ipaddress.IPv4Address(args.get("nw_src")))
        if ip_int & mask != flow_ip_int & mask:
            return False
    flow_ip_int = int(ipaddress.IPv4Address(match_fields.get("nw_dst", 0)))
    if flow_ip_int != 0:
        mask = (
            wildcards & FlowWildCards.OFPFW_NW_DST_MASK
        ) >> FlowWildCards.OFPFW_NW_DST_SHIFT
        mask = min(mask, 32)
        if mask != 32 and "nw_dst" not in args:
            return False
        mask = (0xFFFFFFFF << mask) & 0xFFFFFFFF
        ip_int = int(ipaddress.IPv4Address(args.get("nw_dst")))
        if ip_int & mask != flow_ip_int & mask:
            return False
    if not wildcards & FlowWildCards.OFPFW_NW_TOS:
        if ("nw_tos", "nw_proto", "tp_src", "tp_dst") not in args:
            return True
        if match_fields.get("nw_tos") != int(args.get("nw_tos")):
            return False
    if not wildcards & FlowWildCards.OFPFW_NW_PROTO:
        if match_fields.get("nw_proto") != int(args.get("nw_proto")):
            return False
    if not wildcards & FlowWildCards.OFPFW_TP_SRC:
        if match_fields.get("tp_src") != int(args.get("tp_src")):
            return False
    if not wildcards & FlowWildCards.OFPFW_TP_DST:
        if match_fields.get("tp_dst") != int(args.get("tp_dst")):
            return False
    return True


# pylint: disable=too-many-return-statements, too-many-statements, R0912
def match10_no_strict(flow_dict, args):
    """Match a packet against this flow (OF1.0)."""
    args = _get_match_fields(args)
    match_fields = _get_match_fields(flow_dict)
    wildcards = match_fields.get("wildcards", 0)
    if not wildcards & FlowWildCards.OFPFW_IN_PORT:
        if match_fields.get("in_port") != args.get("in_port"):
            return False
    if not wildcards & FlowWildCards.OFPFW_DL_VLAN_PCP:
        if match_fields.get("dl_vlan_pcp") != args.get("dl_vlan_pcp"):
            return False
    if not wildcards & FlowWildCards.OFPFW_DL_VLAN:
        if match_fields.get("dl_vlan") != args.get("dl_vlan"):
            return False
    if not wildcards & FlowWildCards.OFPFW_DL_SRC:
        if match_fields.get("dl_src") != args.get("dl_src"):
            return False
    if not wildcards & FlowWildCards.OFPFW_DL_DST:
        if match_fields.get("dl_dst") != args.get("dl_dst"):
            return False
    if not wildcards & FlowWildCards.OFPFW_DL_TYPE:
        if match_fields.get("dl_type") != args.get("dl_type"):
            return False
    if not _match_ipv4_10(match_fields, args, wildcards):
        return False
    return flow_dict


def match13_no_strict(flow_to_install, stored_flow_dict):
    """Match a flow that is either exact or more specific (non-strict) (OF1.3).

    Return the flow if any fields match, otherwise, return False.
    """
<<<<<<< HEAD
    if "match" not in flow_to_install or "match" not in stored_flow_dict:
=======
    cookie = flow_to_install.get('cookie', 0) & flow_to_install.get(
        'cookie_mask', 0
    )
    cookie_stored = stored_flow_dict.get('cookie', 0) & flow_to_install.get(
        'cookie_mask', 0
    )
    if cookie and cookie != cookie_stored:
        return False

    if 'match' not in flow_to_install or 'match' not in stored_flow_dict:
>>>>>>> 2a90710d
        return stored_flow_dict
    if not flow_to_install["match"]:
        return stored_flow_dict
    if len(flow_to_install["match"]) > len(stored_flow_dict["match"]):
        return False

    for key, value in flow_to_install.get("match").items():
        if key not in stored_flow_dict["match"]:
            return False
        if value != stored_flow_dict["match"].get(key):
            return False

<<<<<<< HEAD
    key_masks = {"cookie": "cookie_mask"}
    for key, key_mask in key_masks.items():
        if flow_to_install.get(key_mask) and key in stored_flow_dict:
            value = flow_to_install[key] & flow_to_install[key_mask]
            stored_value = stored_flow_dict[key] & flow_to_install[key_mask]
            if value != stored_value:
                return False

=======
>>>>>>> 2a90710d
    return stored_flow_dict<|MERGE_RESOLUTION|>--- conflicted
+++ resolved
@@ -110,20 +110,14 @@
 
     Return the flow if any fields match, otherwise, return False.
     """
-<<<<<<< HEAD
-    if "match" not in flow_to_install or "match" not in stored_flow_dict:
-=======
-    cookie = flow_to_install.get('cookie', 0) & flow_to_install.get(
-        'cookie_mask', 0
-    )
-    cookie_stored = stored_flow_dict.get('cookie', 0) & flow_to_install.get(
-        'cookie_mask', 0
+    cookie = flow_to_install.get("cookie", 0) & flow_to_install.get("cookie_mask", 0)
+    cookie_stored = stored_flow_dict.get("cookie", 0) & flow_to_install.get(
+        "cookie_mask", 0
     )
     if cookie and cookie != cookie_stored:
         return False
 
-    if 'match' not in flow_to_install or 'match' not in stored_flow_dict:
->>>>>>> 2a90710d
+    if "match" not in flow_to_install or "match" not in stored_flow_dict:
         return stored_flow_dict
     if not flow_to_install["match"]:
         return stored_flow_dict
@@ -136,15 +130,4 @@
         if value != stored_flow_dict["match"].get(key):
             return False
 
-<<<<<<< HEAD
-    key_masks = {"cookie": "cookie_mask"}
-    for key, key_mask in key_masks.items():
-        if flow_to_install.get(key_mask) and key in stored_flow_dict:
-            value = flow_to_install[key] & flow_to_install[key_mask]
-            stored_value = stored_flow_dict[key] & flow_to_install[key_mask]
-            if value != stored_value:
-                return False
-
-=======
->>>>>>> 2a90710d
     return stored_flow_dict