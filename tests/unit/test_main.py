--- conflicted
+++ resolved
@@ -2,10 +2,7 @@
 from unittest import TestCase
 from unittest.mock import MagicMock, patch
 
-<<<<<<< HEAD
-=======
 from kytos.core.helpers import now
->>>>>>> 8b14de9a
 from kytos.lib.helpers import (
     get_connection_mock,
     get_controller_mock,
@@ -367,18 +364,10 @@
         flows = {"flow": flow}
 
         command = "add"
-<<<<<<< HEAD
         stored_flows = {
             84114964: [
                 {
                     "match_fields": match_fields,
-=======
-        flow_list = {
-            "flow_list": [
-                {
-                    "match_fields": match_fields,
-                    "command": "delete",
->>>>>>> 8b14de9a
                     "flow": flow,
                 }
             ]
@@ -407,11 +396,7 @@
         flow_1 = MagicMock()
         flow_1.as_dict.return_value = {"flow_1": "data"}
 
-<<<<<<< HEAD
         stored_flows = [{"flow": {"flow_1": "data"}}]
-=======
-        flow_list = [{"command": "add", "flow": {"flow_1": "data"}}]
->>>>>>> 8b14de9a
         serializer = MagicMock()
         serializer.flow.cookie.return_value = 0
 
@@ -422,11 +407,7 @@
 
     @patch("napps.kytos.flow_manager.main.Main._install_flows")
     @patch("napps.kytos.flow_manager.main.FlowFactory.get_class")
-<<<<<<< HEAD
     def test_check_switch_flow_not_missing(self, *args):
-=======
-    def test_check_switch_consistency_delete(self, *args):
->>>>>>> 8b14de9a
         """Test check_switch_consistency method.
 
         This test checks the case when flow is not missing.
@@ -436,7 +417,6 @@
         switch = get_switch_mock(dpid, 0x04)
 
         flow_1 = MagicMock()
-<<<<<<< HEAD
         flow_dict = {
             "flow": {
                 "priority": 10,
@@ -451,11 +431,6 @@
         flow_1.cookie = 84114904
         flow_1.as_dict.return_value = flow_dict
 
-=======
-        flow_1.as_dict.return_value = {"flow_1": "data"}
-
-        flow_list = [{"command": "delete", "flow": {"flow_1": "data"}}]
->>>>>>> 8b14de9a
         serializer = MagicMock()
         serializer.from_dict.return_value = flow_1
 
@@ -483,24 +458,14 @@
 
     @patch("napps.kytos.flow_manager.main.Main._install_flows")
     @patch("napps.kytos.flow_manager.main.FlowFactory.get_class")
-<<<<<<< HEAD
     def test_check_switch_flow_missing(self, *args):
         """Test check_switch_consistency method.
 
         This test checks the case when flow is missing.
-=======
-    def test_check_switch_consistency_ignore(self, *args):
-        """Test check_switch_consistency method.
-
-        This test checks the case when a flow is missing in the last received
-        flow_stats because the flow was just installed. Thus, it should be
-        ignored.
->>>>>>> 8b14de9a
         """
         (mock_flow_factory, mock_install_flows) = args
         dpid = "00:00:00:00:00:00:00:01"
         switch = get_switch_mock(dpid, 0x04)
-<<<<<<< HEAD
 
         flow_1 = MagicMock()
         flow_dict = {
@@ -538,27 +503,39 @@
         }
         self.napp.check_switch_consistency(switch)
         mock_install_flows.assert_called()
-=======
+
+    @patch("napps.kytos.flow_manager.main.Main._install_flows")
+    @patch("napps.kytos.flow_manager.main.FlowFactory.get_class")
+    def test_check_switch_consistency_ignore(self, *args):
+        """Test check_switch_consistency method.
+
+        This test checks the case when a flow is missing in the last received
+        flow_stats because the flow was just installed. Thus, it should be
+        ignored.
+        """
+        (mock_flow_factory, mock_install_flows) = args
+        dpid = "00:00:00:00:00:00:00:01"
+        switch = get_switch_mock(dpid, 0x04)
         switch.flows = []
 
         flow_1 = MagicMock()
         flow_1.as_dict.return_value = {"flow_1": "data"}
 
-        flow_list = [
-            {
-                "command": "add",
-                "created_at": now().strftime("%Y-%m-%dT%H:%M:%S"),
-                "flow": {"flow_1": "data"},
-            }
-        ]
+        stored_flows = {
+            0: [
+                {
+                    "created_at": now().strftime("%Y-%m-%dT%H:%M:%S"),
+                    "flow": {"flow_1": "data"},
+                }
+            ]
+        }
         serializer = MagicMock()
         serializer.flow.cookie.return_value = 0
 
         mock_flow_factory.return_value = serializer
-        self.napp.stored_flows = {dpid: {"flow_list": flow_list}}
+        self.napp.stored_flows = {dpid: stored_flows}
         self.napp.check_switch_consistency(switch)
         mock_install_flows.assert_not_called()
->>>>>>> 8b14de9a
 
     @patch("napps.kytos.flow_manager.main.Main._install_flows")
     @patch("napps.kytos.flow_manager.main.FlowFactory.get_class")
@@ -578,11 +555,7 @@
 
         switch.flows = [flow_1]
 
-<<<<<<< HEAD
         stored_flows = [{"flow": {"flow_2": "data", "cookie": 1}}]
-=======
-        flow_list = [{"command": "add", "flow": {"flow_2": "data", "cookie": 1}}]
->>>>>>> 8b14de9a
         serializer = flow_1
 
         mock_flow_factory.return_value = serializer
@@ -604,7 +577,6 @@
         switch = get_switch_mock(dpid, 0x04)
         switch.id = dpid
         stored_flow = {
-            "command": "add",
             "flow": {
                 "actions": [{"action_type": "output", "port": 4294967293}],
                 "match": {"dl_vlan": 3799, "dl_type": 35020},
@@ -619,13 +591,8 @@
         self.napp.stored_flows = {dpid: stored_flows}
 
         self.napp._store_changed_flows(command, flow_to_install, switch)
-<<<<<<< HEAD
         mock_save_flow.assert_not_called()
         self.assertDictEqual(self.napp.stored_flows[dpid][0][0], stored_flow)
-=======
-        mock_save_flow.assert_called()
-        self.assertDictEqual(self.napp.stored_flows[dpid]["flow_list"][0], stored_flow)
->>>>>>> 8b14de9a
 
     @patch("napps.kytos.flow_manager.main.Main._install_flows")
     @patch("napps.kytos.flow_manager.main.FlowFactory.get_class")
@@ -705,35 +672,20 @@
                 }
             ],
         }
-<<<<<<< HEAD
-=======
-        flow_to_install = {"match": {"ipv4_src": "192.168.1.1"}}
-        flow_list = {"flow_list": [stored_flow, stored_flow2]}
->>>>>>> 8b14de9a
         command = "delete"
         self.napp.stored_flows = {dpid: stored_flows}
 
         self.napp._store_changed_flows(command, flow_to_install, switch)
         mock_save_flow.assert_called()
         expected_stored = {
-<<<<<<< HEAD
             4961162389751548787: [
                 {
-=======
-            "flow_list": [
-                {
-                    "command": "add",
->>>>>>> 8b14de9a
                     "flow": {
                         "actions": [],
                         "cookie": 4961162389751548787,
                         "match": {"in_port": 2},
                     },
-<<<<<<< HEAD
-                },
-=======
-                }
->>>>>>> 8b14de9a
+                },
             ]
         }
         self.assertDictEqual(self.napp.stored_flows[dpid], expected_stored)
@@ -752,14 +704,8 @@
         switch.id = dpid
         flow_to_install = {"match": {"in_port": 1}}
         stored_flow = {
-<<<<<<< HEAD
             0: [
                 {
-=======
-            "flow_list": [
-                {
-                    "command": "add",
->>>>>>> 8b14de9a
                     "flow": {
                         "priority": 10,
                         "cookie": 84114904,
@@ -771,20 +717,12 @@
                     },
                 },
                 {
-<<<<<<< HEAD
-=======
-                    "command": "add",
->>>>>>> 8b14de9a
                     "flow": {
                         "actions": [],
                         "match": {"in_port": 2},
                     },
                 },
                 {
-<<<<<<< HEAD
-=======
-                    "command": "add",
->>>>>>> 8b14de9a
                     "flow": {
                         "priority": 20,
                         "cookie": 84114904,
@@ -804,14 +742,8 @@
         mock_save_flow.assert_called()
 
         expected_stored = {
-<<<<<<< HEAD
             0: [
                 {
-=======
-            "flow_list": [
-                {
-                    "command": "add",
->>>>>>> 8b14de9a
                     "flow": {"actions": [], "match": {"in_port": 2}},
                 }
             ]
@@ -832,39 +764,20 @@
         switch.id = dpid
         flow_to_install = {"match": {}}
         stored_flow = {
-<<<<<<< HEAD
             0: [
                 {
                     "flow": {
                         "priority": 10,
-=======
-            "flow_list": [
-                {
-                    "command": "add",
-                    "flow": {
-                        "priority": 10,
-                        "cookie": 84114904,
->>>>>>> 8b14de9a
                         "match": {
                             "in_port": 1,
                             "dl_vlan": 100,
                         },
                         "actions": [],
-<<<<<<< HEAD
                     }
                 },
                 {
                     "flow": {
                         "priority": 20,
-=======
-                    },
-                },
-                {
-                    "command": "add",
-                    "flow": {
-                        "priority": 20,
-                        "cookie": 84114904,
->>>>>>> 8b14de9a
                         "match": {
                             "in_port": 1,
                             "dl_vlan": 102,
@@ -914,25 +827,15 @@
             },
         }
         flow_to_install = {"match": {"ipv4_src": "192.168.20.20"}}
-<<<<<<< HEAD
         stored_flows = {0: [stored_flow, stored_flow2]}
-=======
-        flow_list = {"flow_list": [stored_flow, stored_flow2]}
->>>>>>> 8b14de9a
         command = "delete"
         self.napp.stored_flows = {dpid: stored_flows}
 
         self.napp._store_changed_flows(command, flow_to_install, switch)
         mock_save_flow.assert_not_called()
         expected_stored = {
-<<<<<<< HEAD
             0: [
                 {
-=======
-            "flow_list": [
-                {
-                    "command": "add",
->>>>>>> 8b14de9a
                     "flow": {
                         "priority": 10,
                         "cookie": 84114904,
@@ -944,10 +847,6 @@
                     },
                 },
                 {
-<<<<<<< HEAD
-=======
-                    "command": "add",
->>>>>>> 8b14de9a
                     "flow": {
                         "actions": [],
                         "cookie": 4961162389751548787,
@@ -1023,11 +922,7 @@
 
         self.napp._store_changed_flows(command, flow_to_install, switch)
         mock_save_flow.assert_called()
-<<<<<<< HEAD
         self.assertEqual(len(self.napp.stored_flows[dpid]), 0)
-=======
-        self.assertEqual(len(self.napp.stored_flows[dpid]["flow_list"]), 0)
->>>>>>> 8b14de9a
 
     @patch("napps.kytos.flow_manager.main.Main._install_flows")
     @patch("napps.kytos.flow_manager.main.FlowFactory.get_class")
