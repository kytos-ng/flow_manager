--- conflicted
+++ resolved
@@ -2,20 +2,10 @@
 from unittest import TestCase
 from unittest.mock import MagicMock, patch
 
-<<<<<<< HEAD
-from kytos.lib.helpers import (
-    get_connection_mock,
-    get_controller_mock,
-    get_kytos_event_mock,
-    get_switch_mock,
-    get_test_client,
-)
-=======
 from kytos.core.helpers import now
 from kytos.lib.helpers import (get_connection_mock, get_controller_mock,
                                get_kytos_event_mock, get_switch_mock,
                                get_test_client)
->>>>>>> e678e2eb
 
 
 # pylint: disable=protected-access, too-many-public-methods
@@ -439,10 +429,6 @@
         self.napp.check_switch_consistency(switch)
         mock_install_flows.assert_not_called()
 
-<<<<<<< HEAD
-    @patch("napps.kytos.flow_manager.main.Main._install_flows")
-    @patch("napps.kytos.flow_manager.main.FlowFactory.get_class")
-=======
     @patch('napps.kytos.flow_manager.main.Main._install_flows')
     @patch('napps.kytos.flow_manager.main.FlowFactory.get_class')
     def test_check_switch_consistency_ignore(self, *args):
@@ -474,7 +460,6 @@
 
     @patch('napps.kytos.flow_manager.main.Main._install_flows')
     @patch('napps.kytos.flow_manager.main.FlowFactory.get_class')
->>>>>>> e678e2eb
     def test_check_storehouse_consistency(self, *args):
         """Test check_storehouse_consistency method.
 
