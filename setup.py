"""Setup script.

Run "python3 setup.py --help-commands" to list all available commands and their
descriptions.
"""

# pylint: disable=consider-using-f-string,duplicate-code
import os
import shutil
import sys
from abc import abstractmethod
from pathlib import Path
from subprocess import CalledProcessError, call, check_call

from setuptools import Command, setup
from setuptools.command.develop import develop
from setuptools.command.egg_info import egg_info
from setuptools.command.install import install

if "bdist_wheel" in sys.argv:
    raise RuntimeError("This setup.py does not support wheels")

# Paths setup with virtualenv detection
BASE_ENV = Path(os.environ.get("VIRTUAL_ENV", "/"))

<<<<<<< HEAD
NAPP_NAME = "flow_manager"
NAPP_VERSION = "4.1"
=======
NAPP_NAME = 'flow_manager'
NAPP_VERSION = '4.1.2'
>>>>>>> 2a90710d

# Kytos var folder
VAR_PATH = BASE_ENV / "var" / "lib" / "kytos"
# Path for enabled NApps
ENABLED_PATH = VAR_PATH / "napps"
# Path to install NApps
INSTALLED_PATH = VAR_PATH / "napps" / ".installed"
CURRENT_DIR = Path(".").resolve()

# NApps enabled by default
CORE_NAPPS = ["of_core"]


class SimpleCommand(Command):
    """Make Command implementation simpler."""

    user_options = []

    @abstractmethod
    def run(self):
        """Run when command is invoked.

        Use *call* instead of *check_call* to ignore failures.
        """

    def initialize_options(self):
        """Set default values for options."""

    def finalize_options(self):
        """Post-process options."""


# pylint: disable=attribute-defined-outside-init, abstract-method
class TestCommand(Command):
    """Test tags decorators."""

    user_options = [
        ("size=", None, "Specify the size of tests to be executed."),
        ("type=", None, "Specify the type of tests to be executed."),
    ]

    sizes = ("small", "medium", "large", "all")
    types = ("unit", "integration", "e2e")

    def get_args(self):
        """Return args to be used in test command."""
        return "--size %s --type %s" % (self.size, self.type)

    def initialize_options(self):
        """Set default size and type args."""
        self.size = "all"
        self.type = "unit"

    def finalize_options(self):
        """Post-process."""
        try:
            assert self.size in self.sizes, "ERROR: Invalid size:" f":{self.size}"
            assert self.type in self.types, "ERROR: Invalid type:" f":{self.type}"
        except AssertionError as exc:
            print(exc)
            sys.exit(-1)


class Cleaner(SimpleCommand):
    """Custom clean command to tidy up the project root."""

    description = "clean build, dist, pyc and egg from package and docs"

    def run(self):
        """Clean build, dist, pyc and egg from package and docs."""
        call("rm -vrf ./build ./dist ./*.egg-info", shell=True)
        call("find . -name __pycache__ -type d | xargs rm -rf", shell=True)
        call("make -C docs/ clean", shell=True)


class Test(TestCommand):
    """Run all tests."""

    description = "run tests and display results"

    def get_args(self):
        """Return args to be used in test command."""
        markers = self.size
        if markers == "small":
            markers = "not medium and not large"
        size_args = "" if self.size == "all" else "-m '%s'" % markers
        return '--addopts="tests/%s %s"' % (self.type, size_args)

    def run(self):
        """Run tests."""
        cmd = "python setup.py pytest %s" % self.get_args()
        try:
            check_call(cmd, shell=True)
        except CalledProcessError as exc:
            print(exc)
            print("Unit tests failed. Fix the errors above and try again.")
            sys.exit(-1)


class TestCoverage(Test):
    """Display test coverage."""

    description = "run tests and display code coverage"

    def run(self):
        """Run tests quietly and display coverage report."""
        cmd = "coverage3 run setup.py pytest %s" % self.get_args()
        cmd += "&& coverage3 report"
        try:
            check_call(cmd, shell=True)
        except CalledProcessError as exc:
            print(exc)
            print("Coverage tests failed. Fix the errors above and try again.")
            sys.exit(-1)


class Linter(SimpleCommand):
    """Code linters."""

    description = "lint Python source code"

    # pylint: disable=fixme
    def run(self):
        """Run yala."""
        # TODO submit a PR for yala to support black as a linter
        print("black is running. It may take some seconds...")
        check_call("git ls-files | grep -e '.py$' | xargs black --check", shell=True)
        print("Yala is running. It may take several seconds...")
        check_call("yala setup.py *.py serializers tests", shell=True)


class CITest(TestCommand):
    """Run all CI tests."""

    description = "run all CI tests: unit and doc tests, linter"

    def run(self):
        """Run unit tests with coverage, doc tests and linter."""
        coverage_cmd = "python3.6 setup.py coverage %s" % self.get_args()
        lint_cmd = "python3.6 setup.py lint"
        cmd = "%s && %s" % (coverage_cmd, lint_cmd)
        check_call(cmd, shell=True)


class KytosInstall:
    """Common code for all install types."""

    @staticmethod
    def enable_core_napps():
        """Enable a NAPP by creating a symlink."""
        (ENABLED_PATH / "kytos").mkdir(parents=True, exist_ok=True)
        for napp in CORE_NAPPS:
            napp_path = Path("kytos", napp)
            src = ENABLED_PATH / napp_path
            dst = INSTALLED_PATH / napp_path
            symlink_if_different(src, dst)


class InstallMode(install):
    """Create files in var/lib/kytos."""

    description = 'To install NApps, use kytos-utils. Devs, see "develop".'

    def run(self):
        """Direct users to use kytos-utils to install NApps."""
        print(self.description)


class EggInfo(egg_info):
    """Prepare files to be packed."""

    def run(self):
        """Build css."""
        self._install_deps_wheels()
        super().run()

    @staticmethod
    def _install_deps_wheels():
        """Python wheels are much faster (no compiling)."""
        print("Installing dependencies...")
        check_call(
            [
                sys.executable,
                "-m",
                "pip",
                "install",
                "-r",
                "requirements/run.in",
            ]
        )


class DevelopMode(develop):
    """Recommended setup for kytos-napps developers.

    Instead of copying the files to the expected directories, a symlink is
    created on the system aiming the current source code.
    """

    description = "Install NApps in development mode"

    def run(self):
        """Install the package in a developer mode."""
        super().run()
        if self.uninstall:
            shutil.rmtree(str(ENABLED_PATH), ignore_errors=True)
        else:
            self._create_folder_symlinks()
            # self._create_file_symlinks()
            KytosInstall.enable_core_napps()

    @staticmethod
    def _create_folder_symlinks():
        """Symlink to all Kytos NApps folders.

        ./napps/kytos/napp_name will generate a link in
        var/lib/kytos/napps/.installed/kytos/napp_name.
        """
        links = INSTALLED_PATH / "kytos"
        links.mkdir(parents=True, exist_ok=True)
        code = CURRENT_DIR
        src = links / NAPP_NAME
        symlink_if_different(src, code)

        (ENABLED_PATH / "kytos").mkdir(parents=True, exist_ok=True)
        dst = ENABLED_PATH / Path("kytos", NAPP_NAME)
        symlink_if_different(dst, src)

    @staticmethod
    def _create_file_symlinks():
        """Symlink to required files."""
        src = ENABLED_PATH / "__init__.py"
        dst = CURRENT_DIR / "napps" / "__init__.py"
        symlink_if_different(src, dst)


def symlink_if_different(path, target):
    """Force symlink creation if it points anywhere else."""
    # print(f"symlinking {path} to target: {target}...", end=" ")
    if not path.exists():
        # print(f"path doesn't exist. linking...")
        path.symlink_to(target)
    elif not path.samefile(target):
        # print(f"path exists, but is different. removing and linking...")
        # Exists but points to a different file, so let's replace it
        path.unlink()
        path.symlink_to(target)


setup(
    name=f"kytos_{NAPP_NAME}",
    version=NAPP_VERSION,
    description="Core NApps developed by the Kytos Team",
    url=f"http://github.com/kytos/{NAPP_NAME}",
    author="Kytos Team",
    author_email="of-ng-dev@ncc.unesp.br",
    license="MIT",
    install_requires=["setuptools >= 36.0.1"],
    setup_requires=["pytest-runner"],
    tests_require=["pytest"],
    extras_require={
        "dev": [
            "coverage",
            "pip-tools",
            "yala",
            "tox",
        ],
    },
    cmdclass={
        "clean": Cleaner,
        "ci": CITest,
        "coverage": TestCoverage,
        "develop": DevelopMode,
        "install": InstallMode,
        "lint": Linter,
        "egg_info": EggInfo,
        "test": Test,
    },
    zip_safe=False,
    classifiers=[
        "License :: OSI Approved :: MIT License",
        "Operating System :: POSIX :: Linux",
        "Programming Language :: Python :: 3.6",
        "Topic :: System :: Networking",
    ],
)<|MERGE_RESOLUTION|>--- conflicted
+++ resolved
@@ -23,13 +23,8 @@
 # Paths setup with virtualenv detection
 BASE_ENV = Path(os.environ.get("VIRTUAL_ENV", "/"))
 
-<<<<<<< HEAD
 NAPP_NAME = "flow_manager"
-NAPP_VERSION = "4.1"
-=======
-NAPP_NAME = 'flow_manager'
-NAPP_VERSION = '4.1.2'
->>>>>>> 2a90710d
+NAPP_VERSION = "4.1.2"
 
 # Kytos var folder
 VAR_PATH = BASE_ENV / "var" / "lib" / "kytos"
